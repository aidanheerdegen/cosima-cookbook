import matplotlib.pyplot as plt
import cosima_cookbook as cc
from tqdm import tqdm_notebook


def wind_stress(expts=[]):
    """
    Plot zonally averaged wind stress.

    Parameters
    ----------
    expts : str or list of str
        Experiment name(s).
    """

<<<<<<< HEAD
    plt.figure(figsize=(12,6))

    for expt in expts:
=======
    plt.figure(figsize=(12, 6))

    if not isinstance(expts, list):
        expts = [expts]

    for expt in tqdm_notebook(expts, leave=False, desc='experiments'):
>>>>>>> 1f518c26
        mean_tau_x = cc.diagnostics.mean_tau_x(expt)
        plt.plot(mean_tau_x, mean_tau_x.yu_ocean,
                 linewidth=2,
                 label=expt)

    plt.ylim([-70, 65])
    plt.xlim([-0.08, 0.20])
    plt.ylabel('Latitude ($^\circ$N)')
    plt.xlabel('Stress (N m$^{-2}$)')
<<<<<<< HEAD
    plt.legend(loc='upper right',fontsize=10)

def annual_scalar(expts=[], variable='', ax=None):

    print("Calculating...", end='')

    if not isinstance(expts, list):
        expts = [expts]

    for expt in expts:
        annual_average = cc.diagnostics.annual_scalar(expt, variable)
        annual_average.plot(label=expt, ax=ax)

    if ax is None:
        ax = plt.gca()

    ax.set_title(annual_average.long_name)
    ax.set_ylabel(annual_average.name + ' ({})'.format(annual_average.units))
    ax.legend()
    print('done.')
=======
    plt.legend(fontsize=10, loc='best')


def annual_scalar(expts=[], variables=[]):
    """
    Calculate and plot annual average of variable(s) for experiment(s).

    Parameters
    ----------
    expts : str or list of str
        Experiment name(s).
    variable : str or list of str
        Variable name(s).
    """

    plt.figure(figsize=(12, 6))

    if not isinstance(expts, list):
        expts = [expts]

    if not isinstance(variables, list):
        variables = [variables]

    for variable in tqdm_notebook(variables, leave=False, desc='variables',
                                  position=0):
        for expt in tqdm_notebook(expts, leave=False, desc='experiments'):
            annual_average = cc.diagnostics.annual_scalar(expt, variable)
            if len(variables) > 1:
                lbl = annual_average.long_name + \
                    ' ({})'.format(annual_average.units)
                if len(expts) > 1:  # if false, title displays expt
                    lbl = expt + ' ' + lbl
            else:
                lbl = expt  # title displays variable instead
            annual_average.plot(label=lbl)

    if len(variables) > 0 and len(expts) > 0:
        if len(variables) == 1:
            plt.title(annual_average.long_name)
            plt.ylabel(annual_average.name
                       + ' ({})'.format(annual_average.units))
            plt.legend(loc='best')
        else:
            if len(expts) == 1:
                plt.title(expts[0])
            else:
                plt.title('')  # legend displays this info instead
            plt.ylabel('')  # legend displays this info instead
            plt.legend(fontsize=10, bbox_to_anchor=(1, 1), loc='best',
                       borderaxespad=0.)  # puts long legend outside plot
    plt.xlabel('Time')

>>>>>>> 1f518c26

def drake_passage(expts=[]):
    """
    Plot Drake Passage transport.

    Parameters
    ----------
    expts : str or list of str
        Experiment name(s).
    """
<<<<<<< HEAD
    print("Calculating...", end='')

    plt.figure(figsize=(12,6))

    for expt in expts:
        transport = cc.diagnostics.drake_passage(expt)
        transport.plot(label=expt)

    plt.title('Drake Passage Transport')
    plt.xlabel('Time')
    plt.ylabel('Transport (Sv)')
    plt.legend(fontsize=10)
    print('done.')
=======

    plt.figure(figsize=(12, 6))

    if not isinstance(expts, list):
        expts = [expts]

    for expt in tqdm_notebook(expts, leave=False, desc='experiments'):
        transport = cc.diagnostics.drake_passage(expt)
        transport.plot(label=expt)
    plt.title('Drake Passage Transport')
    plt.xlabel('Time')
    plt.ylabel('Transport (Sv)')
    plt.legend(fontsize=10, loc='best')
>>>>>>> 1f518c26
<|MERGE_RESOLUTION|>--- conflicted
+++ resolved
@@ -13,18 +13,12 @@
         Experiment name(s).
     """
 
-<<<<<<< HEAD
-    plt.figure(figsize=(12,6))
-
-    for expt in expts:
-=======
     plt.figure(figsize=(12, 6))
 
     if not isinstance(expts, list):
         expts = [expts]
 
     for expt in tqdm_notebook(expts, leave=False, desc='experiments'):
->>>>>>> 1f518c26
         mean_tau_x = cc.diagnostics.mean_tau_x(expt)
         plt.plot(mean_tau_x, mean_tau_x.yu_ocean,
                  linewidth=2,
@@ -34,28 +28,6 @@
     plt.xlim([-0.08, 0.20])
     plt.ylabel('Latitude ($^\circ$N)')
     plt.xlabel('Stress (N m$^{-2}$)')
-<<<<<<< HEAD
-    plt.legend(loc='upper right',fontsize=10)
-
-def annual_scalar(expts=[], variable='', ax=None):
-
-    print("Calculating...", end='')
-
-    if not isinstance(expts, list):
-        expts = [expts]
-
-    for expt in expts:
-        annual_average = cc.diagnostics.annual_scalar(expt, variable)
-        annual_average.plot(label=expt, ax=ax)
-
-    if ax is None:
-        ax = plt.gca()
-
-    ax.set_title(annual_average.long_name)
-    ax.set_ylabel(annual_average.name + ' ({})'.format(annual_average.units))
-    ax.legend()
-    print('done.')
-=======
     plt.legend(fontsize=10, loc='best')
 
 
@@ -108,7 +80,6 @@
                        borderaxespad=0.)  # puts long legend outside plot
     plt.xlabel('Time')
 
->>>>>>> 1f518c26
 
 def drake_passage(expts=[]):
     """
@@ -119,21 +90,6 @@
     expts : str or list of str
         Experiment name(s).
     """
-<<<<<<< HEAD
-    print("Calculating...", end='')
-
-    plt.figure(figsize=(12,6))
-
-    for expt in expts:
-        transport = cc.diagnostics.drake_passage(expt)
-        transport.plot(label=expt)
-
-    plt.title('Drake Passage Transport')
-    plt.xlabel('Time')
-    plt.ylabel('Transport (Sv)')
-    plt.legend(fontsize=10)
-    print('done.')
-=======
 
     plt.figure(figsize=(12, 6))
 
@@ -146,5 +102,4 @@
     plt.title('Drake Passage Transport')
     plt.xlabel('Time')
     plt.ylabel('Transport (Sv)')
-    plt.legend(fontsize=10, loc='best')
->>>>>>> 1f518c26
+    plt.legend(fontsize=10, loc='best')